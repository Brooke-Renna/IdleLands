
import { Singleton, AutoWired, Inject } from 'typescript-ioc';
import { sample, clone, cloneDeep, pull } from 'lodash';
import { compress } from 'lzutf8';

import { Player } from '../../../shared/models';
import { CombatSimulator, CombatAction } from '../../../shared/combat/combat-simulator';
import { ICombat, ICombatCharacter, Profession, ItemSlot, Stat, IBuff, PetUpgrade,
  ItemClass, PetAffinity, IPet, EventName } from '../../../shared/interfaces';
import { AssetManager } from './asset-manager';
import { PlayerManager } from './player-manager';
import { ItemGenerator } from './item-generator';
import { CalculatorHelper } from './calculator-helper';

import * as Affinities from './affinities';
import * as Professions from './professions';
import { Pet } from '../../../shared/models/Pet';
import { RNGService } from './rng-service';

@Singleton
@AutoWired
export class CombatHelper {

  @Inject private assets: AssetManager;
  @Inject private itemGenerator: ItemGenerator;
  @Inject private playerManager: PlayerManager;
  @Inject private rng: RNGService;
  @Inject private calculatorHelper: CalculatorHelper;

  canDoCombat(player: Player): boolean {
    const players = player.$party ? player.$party.members.map(x => this.playerManager.getPlayer(x)) : [player];
    return !players.some(
      (checkPlayer) => checkPlayer && checkPlayer.injuryCount() > checkPlayer.$statistics.get('Game/Premium/Upgrade/InjuryThreshold')
    );
  }

  createAndRunMonsterCombat(player: Player): ICombat {

    // if no party, just make a random name for this single person
    const characters = { };
    const parties = { };
    const ante = { };

    // player party
    if(player.$party) {
      parties[0] = { id: 0, name: player.$party.name };
    } else {
      parties[0] = { id: 0, name: this.assets.party() };
    }

    // monster party
    parties[1] = { id: 1, name: this.assets.party() };

    // give players ids
    let currentId = 0;

    const playerPartyPlayers = this.getAllPlayerPartyMembers(player);
    const antes = this.getPlayerAntes(playerPartyPlayers);

    const playerParty = this.getAllPartyCombatMembers(playerPartyPlayers)
      .concat(this.getAllPartyCombatPets(playerPartyPlayers));

    playerParty.forEach(combatPlayer => {
      combatPlayer.combatId = currentId;
      combatPlayer.combatPartyId = 0;
      characters[currentId] = combatPlayer;
      ante[currentId] = antes[combatPlayer.realName] || { xp: 0, gold: 0 };
      currentId++;
    });

    const monsters = [];

    // generate monsters to fight against (each player gets one for their level)
    for(let i = 0; i < playerParty.length; i++) {
      const monster = this.createBattleMonster(playerParty[i].level);
      monster.combatId = currentId;
      monster.combatPartyId = 1;
      monsters.push(monster);

      characters[currentId] = monster;
      currentId++;
    }

    const monsterAntes = this.getGenericAntes(monsters);
    Object.assign(ante, monsterAntes);

    const doCombat: ICombat = {
      timestamp: Date.now(),
      seed: Date.now(),
      name: this.assets.battle(),
      characters,
      parties,
      ante
    };

    const { combat, simulator } = this.startCombat(doCombat);
    simulator.beginCombat();
    return combat;
  }

  createAndRunBossCombat(player: Player, opts: any = { bossName: '', bossParty: '' }): ICombat {

    // if no party, just make a random name for this single person
    const characters = { };
    const parties = { };
    const ante: any = { };

    // player party
    if(player.$party) {
      parties[0] = { id: 0, name: player.$party.name };
    } else {
      parties[0] = { id: 0, name: this.assets.party() };
    }

    // monster party
    parties[1] = { id: 1, name: this.assets.party() };

    // give players ids
    let currentId = 0;

    const playerPartyPlayers = this.getAllPlayerPartyMembers(player);
    const antes = this.getPlayerAntes(playerPartyPlayers);

    const playerParty = this.getAllPartyCombatMembers(playerPartyPlayers)
      .concat(this.getAllPartyCombatPets(playerPartyPlayers));

    playerParty.forEach(combatPlayer => {
      combatPlayer.combatId = currentId;
      combatPlayer.combatPartyId = 0;
      characters[currentId] = combatPlayer;
      ante[currentId] = antes[combatPlayer.realName] || { xp: 0, gold: 0 };
      currentId++;
    });

    const allAssets = this.assets.allBossAssets;
    const bossMonsterPrototypes = opts.bossParty
      ? allAssets.parties[opts.bossParty].members.map(x => allAssets.creatures[x])
      : [allAssets.creatures[opts.bossName]];
    const monsters = [];

    // generate monsters to fight against (each player gets one for their level)
    bossMonsterPrototypes.forEach(proto => {
      const monster = this.createBossMonster(proto);
      monster.combatId = currentId;
      monster.combatPartyId = 1;
      monsters.push(monster);

      characters[currentId] = monster;
      currentId++;
    });

    const monsterAntes = this.getGenericAntes(monsters);
    Object.assign(ante, monsterAntes);

    const { collectibles, items } = this.getBossAntes(bossMonsterPrototypes);
    ante[currentId - 1].collectibles = collectibles;
    ante[currentId - 1].items = items;

    const doCombat: ICombat = {
      timestamp: Date.now(),
      seed: Date.now(),
      name: this.assets.battle(),
      characters,
      parties,
      ante
    };

    const { combat, simulator } = this.startCombat(doCombat);

    simulator.events$.subscribe(({ action, data }) => {
      if(action === CombatAction.Victory) {
        if(data.wasTie || data.winningParty !== 0) {

          // 5min cool down even if they lose or tie.
          player.cooldowns[opts.bossParty || opts.bossName] = Date.now() + (60 * 1000 * 5);
          return;
        }

        const respawn = opts.bossParty
          ? allAssets.parties[opts.bossParty].respawn
          : allAssets.creatures[opts.bossName].respawn;

        player.cooldowns[opts.bossParty || opts.bossName] = Date.now() + (respawn * 1000);

        Object.values(combat.characters)
          .filter(char => char.combatPartyId === 0)
          .forEach(char => {

            const playerRef = this.playerManager.getPlayer(char.realName);
            if(!playerRef) return;

            Object.values(combat.characters)
              .filter(potBoss => potBoss.combatPartyId !== 0)
              .forEach(potBoss => {
                playerRef.increaseStatistic(`BossKill/Total`, 1);
                playerRef.increaseStatistic(`BossKill/Boss/${potBoss.name}`, 1);
              });
          });
      }
    });

    simulator.beginCombat();
    return combat;
  }

  createAndRunRaidCombat(guildName: string, players: ICombatCharacter[], boss) {

    // if no party, just make a random name for this single person
    const characters = { };
    const parties = { };
    const ante: any = { };

    // player party
    parties[0] = { id: 0, name: `${guildName}` };

    // monster party
    parties[1] = { id: 1, name: this.assets.party() };

    // give players ids
    let currentId = 0;

    players.forEach(combatPlayer => {
      combatPlayer.combatId = currentId;
      combatPlayer.combatPartyId = 0;
      characters[currentId] = combatPlayer;
      ante[currentId] = { xp: 0, gold: 0 };
      currentId++;
    });

    const monsters = [];

    // generate monsters to fight against (each player gets one for their level)
    const monster = this.createRaidBoss(players, boss);
    monster.combatId = currentId;
    monster.combatPartyId = 1;
    monsters.push(monster);

    characters[currentId] = monster;
    currentId++;

    const monsterAntes = this.getGenericAntes(monsters);
    Object.assign(ante, monsterAntes);

    ante[currentId - 1].gachas = boss.rewards;

    const doCombat: ICombat = {
      timestamp: Date.now(),
      seed: Date.now(),
      name: this.assets.battle(),
      characters,
      parties,
      ante,
      isRaid: true
    };

    const { combat, simulator } = this.startCombat(doCombat);

    return { simulator, combat };
  }

  createAndRunPvPCombat(player: Player, targeted: Player): ICombat {

    // if no party, just make a random name for this single person
    const characters = { };
    const parties = { };
    const ante = { };

    // player party
    if(player.$party) {
      parties[0] = { id: 0, name: player.$party.name };
    } else {
      parties[0] = { id: 0, name: this.assets.party() };
    }

    if(targeted.$party) {
      parties[1] = { id: 1, name: targeted.$party.name };
    } else {
      parties[1] = { id: 1, name: this.assets.party() };
    }

    // give players ids
    let currentId = 0;

    // first party
    const playerPartyPlayers = this.getAllPlayerPartyMembers(player);
    const antes = this.getPlayerAntes(playerPartyPlayers);

    const playerParty = this.getAllPartyCombatMembers(playerPartyPlayers)
      .concat(this.getAllPartyCombatPets(playerPartyPlayers));
    playerParty.forEach(combatPlayer => {
      combatPlayer.combatId = currentId;
      combatPlayer.combatPartyId = 0;
      characters[currentId] = combatPlayer;
      ante[currentId] = antes[combatPlayer.realName] || { xp: 0, gold: 0 };
      currentId++;
    });

    // second party
    const playerParty2Players = this.getAllPlayerPartyMembers(targeted);
    const antes2 = this.getPlayerAntes(playerParty2Players);

    const playerParty2 = this.getAllPartyCombatMembers(playerParty2Players)
      .concat(this.getAllPartyCombatPets(playerParty2Players));
    playerParty2.forEach(combatPlayer => {
      combatPlayer.combatId = currentId;
      combatPlayer.combatPartyId = 1;
      characters[currentId] = combatPlayer;
      ante[currentId] = antes2[combatPlayer.realName] || { xp: 0, gold: 0 };
      currentId++;
    });

    const doCombat: ICombat = {
      timestamp: Date.now(),
      seed: Date.now(),
      name: this.assets.battle(),
      characters,
      parties,
      ante
    };

    const { combat, simulator } = this.startCombat(doCombat);
    simulator.beginCombat();
    return combat;
  }

  private startCombat(combat: ICombat): { combat: ICombat, simulator: CombatSimulator } {
    const simulator = new CombatSimulator(combat);
    simulator.events$.subscribe(({ action, data }) => {
      if(action === CombatAction.Victory) {
        if(data.wasTie || combat.isRaid) return;
        this.handleRewards(data.combat, data.winningParty);
      }

      if(action === CombatAction.IncrementStatistic) {
        const { statistic, value, name } = data;

        const playerRef = this.playerManager.getPlayer(name);
        if(!playerRef) return;

        if(isNaN(value) || !isFinite(value)) return;

        playerRef.increaseStatistic(statistic, value);
      }
    });

    return { combat, simulator };
  }

  private getAllPlayerPartyMembers(player: Player): Player[] {
    return player.$party ? player.$party.members.map(x => this.playerManager.getPlayer(x)) : [player];
  }

  private getPlayerAntes(players: Player[]): { [name: string]: { gold: number, xp: number } } {
    return players.reduce((prev, cur) => {
      if(!cur || !cur.name) return prev;

      prev[cur.name] = {
        gold: Math.floor(cur.gold * 0.01),
        xp: Math.floor(cur.xp.total * 0.05)
      };

      return prev;
    }, { });
  }

  private getGenericAntes(combatChars: ICombatCharacter[]): { [id: string]: { gold: number, xp: number } } {
    return combatChars.reduce((prev, cur) => {
      prev[cur.combatId] = {
        gold: Math.max(cur.level * 1000, Math.floor(cur.stats[Stat.GOLD])),
        xp: cur.stats[Stat.XP] + Math.floor(this.calculatorHelper.calcLevelMaxXP(cur.level) * 0.05)
      };
      return prev;
    }, { });
  }

  private getBossAntes(bossPrototypes: any[]): { collectibles: string[], items: string[] } {
    const collectibles = [];
    const items = [];

    bossPrototypes.forEach(proto => {
      if(proto.items) {
        proto.items.forEach(item => {
          if(!this.rng.likelihood(item.dropPercent)) return;
          items.push(item.name);
        });
      }

      if(proto.collectibles) {
        proto.collectibles.forEach(coll => {
          if(!this.rng.likelihood(coll.dropPercent)) return;
          collectibles.push(coll.name);
        });
      }
    });

    return { collectibles, items };
  }

  private getAllPartyCombatMembers(players: Player[]): ICombatCharacter[] {
    return players.map(partyPlayer => this.createCombatCharacter(partyPlayer)).filter(Boolean);
  }

  public getAllPartyCombatPets(players: Player[]): ICombatCharacter[] {
    const basePets = players.map(player => {
      if(!player) return;

      if(!this.rng.likelihood(player.$pets.getCurrentValueForUpgrade(PetUpgrade.BattleJoinPercent))) return;

      const pet = player.$pets.$activePet;
      const petC = this.createCombatPet(pet);
      petC.ownerName = player.name;
      return petC;
    }).filter(Boolean);

    const extraPets = players.reduce((prev, player) => {
      if(!player) return prev;

      const extraCount = player.$statistics.get('Game/Premium/Upgrade/MaxPetsInCombat');
      if(extraCount <= 1) return prev;

      if(player.profession === 'Necromancer') {
        const necroPets = [];

        const multiplierPerPet = (extraCount - 1)  / (75 + (5 * player.ascensionLevel));

        for(let i = 0; i < extraCount - 1; i++) {
          necroPets.push(this.createNecroPet(player, multiplierPerPet));
        }

        return prev.concat(necroPets);
      }

      const newPets = [];

      const possiblePets = Object.values(player.$petsData.allPets)
        .filter((x: IPet) => x !== player.$pets.$activePet && x.affinity !== PetAffinity.None);

      for(let i = 0; i < extraCount - 1; i++) {
        const pet = sample(possiblePets);
        if(!pet) return prev.concat(newPets);

        pull(possiblePets, pet);
        newPets.push(this.createCombatPet(pet as Pet));
      }

      return prev.concat(newPets);
    }, []);

    return basePets.concat(extraPets);
  }

  private getMonsterProto(generateLevel: number): any {
    let monsterBase = cloneDeep(sample(
      this.assets.allObjectAssets.monster
        .filter(x => x.level >= generateLevel - 25 && x.level <= generateLevel + 25)
    ));

    if(!monsterBase) {
      const monsterProfession = sample(Object.values(Profession));

      monsterBase = {
        name: `Vector ${monsterProfession}`,
        profession: monsterProfession,
        level: generateLevel,
        stats: { }
      };
    }

    return monsterBase;
  }

  private createRaidBoss(players: ICombatCharacter[], boss: any): ICombatCharacter {
    const base = cloneDeep(boss);

    const stats = base.stats;

    Object.keys(stats).forEach(stat => {
      const mult = stat === Stat.HP ? 1000 : 100;

      stats[stat] += players.length * mult;
    });

    stats[Stat.GOLD] = players.length * boss.level * 1000;
    stats[Stat.XP]   = players.length * boss.level * 10000;

    const maxStats = Object.assign({ }, stats);

    const char: ICombatCharacter = {
      name: `Level ${boss.level} ${boss.profession}`,
      level: boss.level,
      profession: boss.profession,
      stats,
      maxStats
    };

    return char;
  }

  private createBossMonster(proto: any): ICombatCharacter {
    const base = cloneDeep(proto);
    base.attributes.name = base.name;
    return this.equipBattleMonster(base.attributes, base.availableScore);
  }

  private createBattleMonster(generateLevel: number): ICombatCharacter {
    const monsterBase = this.getMonsterProto(generateLevel);

    return this.equipBattleMonster(monsterBase);
  }

  private equipBattleMonster(monsterBase: any, maxScore?: number): ICombatCharacter {

    // fix class snafu nonsense
    if(monsterBase.profession === 'Random') monsterBase.profession = sample(Object.values(Profession));
    if(!monsterBase.profession) {
      monsterBase.profession = sample(['Monster', 'MagicalMonster']);
    }

    let curScore = 0;

    // generate equipment
    const items = [
      ItemSlot.Body, ItemSlot.Charm, ItemSlot.Feet, ItemSlot.Finger, ItemSlot.Hands,
      ItemSlot.Head, ItemSlot.Legs, ItemSlot.Mainhand, ItemSlot.Neck, ItemSlot.Offhand
    ].map(itemSlot => {
      const item = this.itemGenerator.generateItem({
        generateLevel: monsterBase.level,
        forceType: itemSlot
      });

      if(!item) return null;

      if(maxScore && item.score + curScore > maxScore) return null;
      curScore += item.score;

      return item;
    });

    const professionInstance = Professions[monsterBase.profession] ? new Professions[monsterBase.profession]() : null;
    const affinityInstance = Affinities[monsterBase.attribute] ? new Affinities[monsterBase.attribute]() : null;

    Object.values(Stat).forEach(stat => {
      monsterBase.stats[stat] = monsterBase.stats[stat] || 0;

      // item boosts
      items.forEach(item => {
        if(!item) return;

        monsterBase.stats[stat] += (item.stats[stat] || 0);
      });

      // profession boost
      const profBasePerLevel = professionInstance ? professionInstance.calcLevelStat(this, stat) : 0;
      monsterBase.stats[stat] += profBasePerLevel || 0;

      // affinity boost
      const affBasePerLevel = affinityInstance ? affinityInstance.calcLevelStat(this, stat) : 0;
      monsterBase.stats[stat] += affBasePerLevel || 0;

      // stat multiplier from profession
      const statBase = monsterBase.stats[stat];

      const profMult = professionInstance ? professionInstance.calcStatMultiplier(stat) : 1;
      if(profMult > 1) {
        const addedValue = Math.floor((statBase * profMult)) - statBase;
        monsterBase.stats[stat] += addedValue || 0;
      } else if(profMult < 1) {
        const lostValue = statBase - Math.floor(statBase * profMult);
        monsterBase.stats[stat] -= lostValue || 0;
      }
    });

    // next we do specific-adds from the profession
    // we do these last, despite being additive, because they rely heavily on the stats from before
    const copyStats = clone(monsterBase.stats);
    Object.values(Stat).forEach(checkStat => {
      const profBoosts = professionInstance ? professionInstance.calcStatsForStats(copyStats, checkStat) : [];
      profBoosts.forEach(({ stat, boost }) => {
        monsterBase.stats[stat] += boost || 0;
      });
    });

    // monsters get a free hp boost b/c I said so
    monsterBase.stats[Stat.HP] = Math.max(1, monsterBase.stats[Stat.HP]);
    monsterBase.stats[Stat.HP] += (monsterBase.level * 100);

    Object.keys(monsterBase.stats).forEach(statKey => {
      monsterBase.stats[statKey] = Math.max(monsterBase.stats[statKey], 10);
    });

    monsterBase.maxStats = clone(monsterBase.stats);

    return monsterBase;
  }

<<<<<<< HEAD
  public createCombatCharacter(player: Player): ICombatCharacter {
=======
  private createCombatCharacter(player: Player): ICombatCharacter {
    if(!player) return;
>>>>>>> 3cb941d7

    const stats = clone(player.currentStats);
    const maxStats = clone(player.currentStats);

    stats[Stat.SPECIAL] = player.$profession.determineStartingSpecial(player);
    maxStats[Stat.SPECIAL] = player.$profession.determineMaxSpecial(player);

    return {
      name: player.fullName(),
      realName: player.name,
      level: player.level.total,
      specialName: player.$profession.specialStatName,
      maxStats,
      stats,
      profession: player.profession
    };
  }

  private createCombatPet(pet: Pet): ICombatCharacter {
    const stats = clone(pet.currentStats);
    const maxStats = clone(pet.currentStats);

    return {
      name: `${pet.name} (${pet.$$player.name}'s Pet)`,
      level: pet.level.total,
      stats,
      maxStats,
      affinity: pet.affinity,
      attribute: pet.attribute,
      rating: pet.rating
    };
  }

  private createNecroPet(player: Player, multiplier = 0.75): ICombatCharacter {

    const stats = Object.assign({ }, player.currentStats);
    Object.keys(stats).forEach(stat => stats[stat] = Math.floor(stats[stat] * multiplier));

    const maxStats = Object.assign({ }, stats);

    const profession = sample(Object.values(Profession));
    const prefix = sample(['Zombie', 'Skeletal', 'Bone', 'Ghostly', 'Mummy', 'Ghoulish', 'Spectral', 'Shadow']);

    return {
      name: `${prefix} ${profession} (${player.name}'s Minion)`,
      level: Math.floor(player.level.total * multiplier),
      stats,
      maxStats,
      profession
    };
  }

  public handleRewards(combat: ICombat, winningParty: number) {
    const winningPlayers = Object.values(combat.characters)
      .filter(x => x.combatPartyId === winningParty)
      .map(x => this.playerManager.getPlayer(x.realName))
      .filter(Boolean);

    const winningPets = Object.values(combat.characters)
      .filter(x => x.combatPartyId === winningParty)
      .map(x => {
        const player = this.playerManager.getPlayer(x.ownerName);
        if(!player) return;

        return player.$pets.$activePet;
      })
      .filter(Boolean);

    // remove winner ante so they don't cash in hard or lose too hard
    Object.values(combat.characters).filter(x => x.combatPartyId === winningParty).forEach(char => delete combat.ante[char.combatId]);
    const totalXPAnte = Object.values(combat.ante).reduce((prev, cur) => prev + cur.xp, 0);
    const totalGoldAnte = Object.values(combat.ante).reduce((prev, cur) => prev + cur.gold, 0);

    const anteItems = Object.values(combat.ante).reduce((prev, cur) => prev.concat(cur.items || []), []);
    const anteCollectibles = Object.values(combat.ante).reduce((prev, cur) => prev.concat(cur.collectibles || []), []);
    const anteGachas = Object.values(combat.ante).reduce((prev, cur) => prev.concat(cur.gachas || []), []);

    const { items, collectibles } = this.assets.allBossAssets;

    const earnedGold = Math.floor(totalGoldAnte / winningPlayers.length);
    const earnedXP = Math.floor(totalXPAnte / winningPlayers.length);

    winningPets.forEach((pet) => {
      pet.gainGold(earnedGold);
      pet.gainXP(earnedXP);
    });

    // split rewards evenly amongst the winners
    winningPlayers.forEach((char) => {

      char.gainGold(earnedGold);
      char.gainXP(earnedXP);

      if(anteGachas.length > 0) {
        char.$premium.validateAndEarnGachaRewards(char, anteGachas);
      }

      if(anteItems.length > 0) {
        anteItems.forEach(itemName => {
          const gItem = items[itemName];
          if(!gItem) throw new Error(`Guardian Item ${itemName} could not be awarded via combat since it doesn't exist.`);

          const foundItem = this.itemGenerator.generateGuardianItem(char, gItem);
          char.$$game.eventManager.doEventFor(char, EventName.FindItem, { fromGuardian: true, item: foundItem });
        });
      }

      if(anteCollectibles.length > 0) {
        anteCollectibles.forEach(collName => {
          const coll = collectibles[collName];

          char.tryFindCollectible({
            name: collName,
            rarity: ItemClass.Guardian,
            description: coll.flavorText,
            storyline: coll.storyline
          });
        });
      }
    });

    // assign penalties
    Object.values(combat.characters).forEach(x => {
      if(x.combatPartyId === winningParty) return;

      const player = this.playerManager.getPlayer(x.realName);
      if(!player) return;

      const ante = combat.ante[x.combatId];
      if(!ante) return;

      player.spendGold(ante.gold);
      player.gainXP(-ante.xp);

      player.addBuff(this.createRandomInjury(player));

    });

  }

  public getCompressedCombat(combat: ICombat): string {
    const data: ICombat = JSON.parse(JSON.stringify(combat));

    delete data.chance;
    Object.values(data.characters).forEach(char => delete char.effects);

    return compress(JSON.stringify(data), { outputEncoding: 'Base64' });
  }

  private createRandomInjury(player: Player): IBuff {
    const injuryName = this.assets.injury();
    const debuffStat = sample([Stat.STR, Stat.INT, Stat.LUK, Stat.CON, Stat.DEX, Stat.HP, Stat.AGI]);
    const debuffValue = Math.floor(player.getStat(debuffStat) * 0.05);

    return {
      name: injuryName,
      statistic: 'Character/Ticks',
      duration: 180,
      stats: { [debuffStat]: -debuffValue }
    };
  }

}<|MERGE_RESOLUTION|>--- conflicted
+++ resolved
@@ -593,12 +593,8 @@
     return monsterBase;
   }
 
-<<<<<<< HEAD
   public createCombatCharacter(player: Player): ICombatCharacter {
-=======
-  private createCombatCharacter(player: Player): ICombatCharacter {
     if(!player) return;
->>>>>>> 3cb941d7
 
     const stats = clone(player.currentStats);
     const maxStats = clone(player.currentStats);
