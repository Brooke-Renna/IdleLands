--- conflicted
+++ resolved
@@ -46,15 +46,11 @@
     [Stat.GOLD]: 0
   };
 
-<<<<<<< HEAD
+
   public oocAbility(player: Player): { success: boolean, message: string } {
-=======
-  public oocAbility(player: Player): string {
-
     const scaler = player.$statistics.get('Profession/Fighter/Become') || 1;
 
->>>>>>> d4644bea
-    const luk = player.getStat(Stat.LUK);
+    const luk = player.getStat(Stat.LUK) * scaler;
 
     player.grantBuff({
       name: 'Experiencer',
