import { BaseProfession } from './Profession';
import { Stat } from '../../../../shared/interfaces/Stat';
import { Player } from '../../../../shared/models/entity';
import { IProfession, EventName } from '../../../../shared/interfaces';

export class Rogue extends BaseProfession implements IProfession {

  public readonly specialStatName = 'Energy';
  public readonly oocAbilityName = '"Good Luck"';
  public readonly oocAbilityDesc = 'Create a positively golden windfall for yourself.';
  public readonly oocAbilityCost = 30;

  public readonly statForStats = {
    [Stat.HP]: {
      [Stat.CON]: 2
    }
  };

  public readonly statMultipliers = {
    [Stat.HP]:  2,
    [Stat.STR]: 1.5,
    [Stat.DEX]: 3,
    [Stat.INT]: 0.8,
    [Stat.CON]: 0.8,
    [Stat.AGI]: 3,
    [Stat.LUK]: 1,

    [Stat.SPECIAL]:  0,

    [Stat.XP]:   1,
    [Stat.GOLD]: 1
  };

  public readonly statsPerLevel = {
    [Stat.HP]:  15,
    [Stat.STR]: 2,
    [Stat.DEX]: 2,
    [Stat.INT]: 1,
    [Stat.CON]: 0,
    [Stat.AGI]: 2,
    [Stat.LUK]: 1,

    [Stat.SPECIAL]:  0,

    [Stat.XP]:   0.1,
    [Stat.GOLD]: 1.2
  };

<<<<<<< HEAD
  public oocAbility(player: Player): { success: boolean, message: string } {
    player.$$game.eventManager.doEventFor(player, EventName.BlessGold);
=======
  public oocAbility(player: Player): string {

    const scaler = player.$statistics.get('Profession/Rogue/Become') || 1;

>>>>>>> d4644bea
    player.$$game.eventManager.doEventFor(player, EventName.Gamble);

    if(scaler >= 5) {
      player.$$game.eventManager.doEventFor(player, EventName.Merchant);
    }

    if(scaler >= 25) {
      player.$$game.eventManager.doEventFor(player, EventName.BlessGold);
    }

    if(scaler >= 50) {
      player.$$game.eventManager.doEventFor(player, EventName.BlessGold);
    }

    this.emitProfessionMessage(player, 'You took a trip to the golden city!');
    return { success: true, message: `You took a trip to the golden city!` };
  }

  public determineStartingSpecial(): number {
    return 100;
  }

  public determineMaxSpecial(): number {
    return 100;
  }
}<|MERGE_RESOLUTION|>--- conflicted
+++ resolved
@@ -46,15 +46,12 @@
     [Stat.GOLD]: 1.2
   };
 
-<<<<<<< HEAD
+
+
   public oocAbility(player: Player): { success: boolean, message: string } {
-    player.$$game.eventManager.doEventFor(player, EventName.BlessGold);
-=======
-  public oocAbility(player: Player): string {
 
     const scaler = player.$statistics.get('Profession/Rogue/Become') || 1;
 
->>>>>>> d4644bea
     player.$$game.eventManager.doEventFor(player, EventName.Gamble);
 
     if(scaler >= 5) {
